--- conflicted
+++ resolved
@@ -325,7 +325,14 @@
                         dest='human_readable',
                         help='''Do not format some task values (such as
                         timestamps) as human-readable''')
-<<<<<<< HEAD
+    parser.add_argument('-l', '--field-limit',
+                        metavar='LENGTH',
+                        type=int,
+                        default=100,
+                        dest='field_limit',
+                        help='''Limit the length of field values to LENGTH or a
+                        newline, whichever comes first. Use a length of 0 to
+                        output the complete value.''')
     parser.add_argument('--select',
                         action='append',
                         metavar='QUERY',
@@ -334,15 +341,5 @@
                         query, can be specified multiple times to mimic logical
                         AND. If any child task is selected the entire top-level
                         task is selected. See <http://jmespath.org/>''')
-=======
-    parser.add_argument('-l', '--field-limit',
-                        metavar='LENGTH',
-                        type=int,
-                        default=100,
-                        dest='field_limit',
-                        help='''Limit the length of field values to LENGTH or a
-                        newline, whichever comes first. Use a length of 0 to
-                        output the complete value.''')
->>>>>>> c75c1c29
     args = parser.parse_args()
     display_task_tree(args)