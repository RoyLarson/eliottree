import argparse
import codecs
import json
import sys
from functools import partial
from itertools import chain
from pprint import pformat

import iso8601
<<<<<<< HEAD
from six import PY3, binary_type
from six.moves import filter, map
from toolz import compose

from eliottree import (
    filter_by_end_date, filter_by_jmespath, filter_by_start_date,
    filter_by_uuid, render_tasks, tasks_from_iterable)
=======
from six import PY3, binary_type, reraise
from six.moves import map

from eliottree import (
    TaskMergeError, Tree, filter_by_end_date, filter_by_jmespath,
    filter_by_start_date, filter_by_uuid, render_task_nodes_unicode)
>>>>>>> 9778622a


def parse_messages(files=None, select=None, task_uuid=None, start=None,
                   end=None):
    """
    Parse message dictionaries from inputs into Eliot tasks, filtering by any
    provided criteria.
    """
    def filter_funcs():
        if task_uuid is not None:
            yield filter_by_uuid(task_uuid)
        if start:
            yield filter_by_start_date(start)
        if end:
            yield filter_by_end_date(end)
        if select is not None:
            for query in select:
                yield filter_by_jmespath(query)

    if not files:
        if PY3:
            files = [sys.stdin]
        else:
            files = [codecs.getreader('utf-8')(sys.stdin)]
    return tasks_from_iterable(
        sorted(
            filter(compose(*filter_funcs()),
                   map(json.loads, chain.from_iterable(files))),
            key=lambda task: task.get(u'timestamp')))

<<<<<<< HEAD
=======
    if PY3:
        stderr = sys.stderr
    else:
        stderr = codecs.getwriter('utf-8')(sys.stderr)

    def _parse_file(inventory, f):
        for line_no, line in enumerate(f, 1):
            file_name = f.name
            try:
                task = json.loads(line)
                inventory[id(task)] = file_name, line_no
                yield task
            except Exception:
                if isinstance(line, binary_type):
                    line = line.decode('utf-8')
                stderr.write(
                    u'Task parsing error, file {}, line {}:\n{}\n'.format(
                        file_name, line_no, line))
                raise

    inventory = {}
    tree = Tree()
    tasks = chain.from_iterable(map(partial(_parse_file, inventory), files))
    try:
        return tree.nodes(tree.merge_tasks(tasks, filter_funcs()))
    except TaskMergeError as e:
        file_name, line_no = inventory.get(
            id(e.task), (u'<unknown>', u'<unknown>'))
        stderr.write(
            u'Task merging error, file {}, line {}:\n{}\n\n'.format(
                file_name, line_no, pformat(e.task)))
        reraise(*e.exc_info)
>>>>>>> 9778622a

def display_tasks(args):
    """
    Read the input files, apply any command-line-specified behaviour and
    render the task trees to stdout.
    """
    if PY3:
        write = sys.stdout.write
    else:
        write = codecs.getwriter('utf-8')(sys.stdout).write

    if args.color == 'auto':
        colorize = sys.stdout.isatty()
    else:
        colorize = args.color == 'always'

    tasks = parse_messages(
        files=args.files,
        select=args.select,
        task_uuid=args.task_uuid,
        start=args.start,
        end=args.end)
    render_tasks(
        write=write,
        tasks=tasks,
        ignored_fields=set(args.ignored_fields) or None,
        field_limit=args.field_limit,
        human_readable=args.human_readable,
        colorize=colorize)


def _decode_command_line(value, encoding='utf-8'):
    """
    Decode a command-line argument.
    """
    if isinstance(value, binary_type):
        return value.decode(encoding)
    return value


def main():
    parser = argparse.ArgumentParser(
        description='Display an Eliot log as a tree of tasks.')
    parser.add_argument('files',
                        metavar='FILE',
                        nargs='*',
                        type=argparse.FileType('r'),
                        help='''Files to process. Omit to read from stdin.''')
    parser.add_argument('-u', '--task-uuid',
                        dest='task_uuid',
                        metavar='UUID',
                        type=_decode_command_line,
                        help='''Select a specific task by UUID''')
    parser.add_argument('-i', '--ignore-task-key',
                        action='append',
                        default=[],
                        dest='ignored_fields',
                        metavar='KEY',
                        type=_decode_command_line,
                        help='''Ignore a task key, use multiple times to ignore
                        multiple keys. Defaults to ignoring most Eliot standard
                        keys.''')
    parser.add_argument('--raw',
                        action='store_false',
                        dest='human_readable',
                        help='''Do not format some task values (such as
                        UTC timestamps) as human-readable''')
    parser.add_argument('--color',
                        default='auto',
                        choices=['always', 'auto', 'never'],
                        dest='color',
                        help='''Color the output. Defaults based on whether
                        the output is a TTY.''')
    parser.add_argument('-l', '--field-limit',
                        metavar='LENGTH',
                        type=int,
                        default=100,
                        dest='field_limit',
                        help='''Limit the length of field values to LENGTH or a
                        newline, whichever comes first. Use a length of 0 to
                        output the complete value.''')
    parser.add_argument('--select',
                        action='append',
                        metavar='QUERY',
                        dest='select',
                        type=_decode_command_line,
                        help='''Select tasks to be displayed based on a jmespath
                        query, can be specified multiple times to mimic logical
                        AND. If any child task is selected the entire top-level
                        task is selected. See <http://jmespath.org/>''')
    parser.add_argument('--start',
                        dest='start',
                        type=iso8601.parse_date,
                        help='''Select tasks whose timestamp occurs after (or
                        on) an ISO8601 date.''')
    parser.add_argument('--end',
                        dest='end',
                        type=iso8601.parse_date,
                        help='''Select tasks whose timestamp occurs before an
                        ISO8601 date.''')
    args = parser.parse_args()
    display_tasks(args)<|MERGE_RESOLUTION|>--- conflicted
+++ resolved
@@ -7,22 +7,13 @@
 from pprint import pformat
 
 import iso8601
-<<<<<<< HEAD
-from six import PY3, binary_type
+from six import PY3, binary_type, reraise
 from six.moves import filter, map
 from toolz import compose
 
 from eliottree import (
-    filter_by_end_date, filter_by_jmespath, filter_by_start_date,
-    filter_by_uuid, render_tasks, tasks_from_iterable)
-=======
-from six import PY3, binary_type, reraise
-from six.moves import map
-
-from eliottree import (
     TaskMergeError, Tree, filter_by_end_date, filter_by_jmespath,
-    filter_by_start_date, filter_by_uuid, render_task_nodes_unicode)
->>>>>>> 9778622a
+    filter_by_start_date, filter_by_uuid, render_tasks, tasks_from_iterable)
 
 
 def parse_messages(files=None, select=None, task_uuid=None, start=None,
@@ -53,8 +44,6 @@
                    map(json.loads, chain.from_iterable(files))),
             key=lambda task: task.get(u'timestamp')))
 
-<<<<<<< HEAD
-=======
     if PY3:
         stderr = sys.stderr
     else:
@@ -87,7 +76,7 @@
             u'Task merging error, file {}, line {}:\n{}\n\n'.format(
                 file_name, line_no, pformat(e.task)))
         reraise(*e.exc_info)
->>>>>>> 9778622a
+
 
 def display_tasks(args):
     """
