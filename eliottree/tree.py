<<<<<<< HEAD
from warnings import warn
=======
import sys
>>>>>>> 9778622a

from six import text_type as unicode
from six import PY2


def task_name(task):
    """
    Compute the task name for an Eliot task.

    If we can't find a ``message_type`` or an ``action_type`` field to use to
    derive the name, then return ``None``.
    """
    if task is None:
        raise ValueError('Cannot compute task name', task)
    level = u','.join(map(unicode, task[u'task_level']))
    message_type = task.get('message_type', None)
    if message_type is not None:
        status = u''
    elif message_type is None:
        message_type = task.get('action_type', None)
        if message_type is None:
            return None
        status = u'/' + task['action_status']
    return u'{message_type}@{level}{status}'.format(
        message_type=message_type,
        level=level,
        status=status)


class _TaskNode(object):
    """
    A node representing an Eliot task and its child tasks.

    :type task: ``dict``
    :ivar task: Eliot task.

    :type name: ``unicode``
    :ivar name: Node name; this will be derived from the task if it is not
        specified.

    :type _children: ``dict`` of ``_TaskNode``
    :ivar _children: Child nodes, see ``_TaskNode.children``
    """

    _DEFAULT_TASK_NAME = u'<UNNAMED TASK>'

    def __init__(self, task, name=None):
        if task is None:
            raise ValueError('Missing eliot task')
        self.task = task
        self._children = dict()
        if name is None:
            name = task_name(task) or self._DEFAULT_TASK_NAME
        self.name = name
        self.success = None

    def __repr__(self):
        """
        Human-readable representation of the node.
        """
        task_uuid = self.task[u'task_uuid']
        name = self.name
        if PY2:
            # XXX: This is probably wrong in a bunch of places.
            task_uuid = task_uuid.encode('utf-8')
            name = name.encode('utf-8')
        return '<{type} {task_uuid!r} {name!r} children={children}>'.format(
            type=type(self).__name__,
            task_uuid=task_uuid,
            name=name,
            children=len(self._children))

    def copy(self):
        """
        Make a shallow copy of this node.
        """
        return type(self)(self.task, self.name)

    def add_child(self, node):
        """
        Add a child node.

        :type node: ``_TaskNode``
        :param node: Child node to add to the tree, if the child has multiple
            levels it may be added as a grandchild.
        """
        def _add_child(parent, levels):
            levels = list(levels)
            level = levels.pop(0)
            children = parent._children
            if level in children:
                _add_child(children[level], levels)
            else:
                children[level] = node
                action_status = node.task.get('action_status')
                if action_status == u'succeeded':
                    node.success = parent.success = True
                elif action_status == u'failed':
                    node.success = parent.success = False
        _add_child(self, node.task['task_level'])

    def children(self):
        """
        Get a ``list`` of child ``_TaskNode``s ordered by task level.
        """
        return sorted(
            self._children.values(), key=lambda n: n.task[u'task_level'])


def missing_start_task(task_missing_parent):
    """
    Create a fake start task for an existing task that happens to be missing
    one.
    """
    return {
        u'action_type': u'<missing start task>',
        u'action_status': u'started',
        u'timestamp': task_missing_parent[u'timestamp'],
        u'task_uuid': task_missing_parent[u'task_uuid'],
        u'task_level': [1]}


class TaskMergeError(RuntimeError):
    """
    An exception occured while trying to merge a task into the tree.
    """
    def __init__(self, task, exc_info):
        self.task = task
        self.exc_info = exc_info
        RuntimeError.__init__(self)


class Tree(object):
    """
    Eliot task tree.

    :ivar _nodes: Internal tree storage, use ``Tree.nodes`` or
        ``Tree.matching_nodes`` to obtain the tree nodes.
    """
    def __init__(self):
        warn('Tree is deprecated, use eliottree.tasks_from_iterable instead',
             DeprecationWarning, 2)
        self._nodes = {}

    def nodes(self, uuids=None):
        """
        All top-level nodes in the tree.

        :type uuids: ``set`` of ``unicode``
        :param uuids: Set of task UUIDs to include, or ``None`` for no
            filtering.

        :rtype: ``iterable`` of 2-``tuple``s
        :return: Iterable of key and node pairs for top-level nodes, sorted by
            timestamp.
        """
        if uuids is not None:
            nodes = ((k, self._nodes[k]) for k in uuids)
        else:
            nodes = self._nodes.items()
        return sorted(nodes, key=lambda x: x[1].task[u'timestamp'])

    def merge_tasks(self, tasks, filter_funcs=None):
        """
        Merge tasks into the tree.

        :type tasks: ``iterable`` of ``dict``
        :param tasks: Iterable of task dicts.

        :type filter_funcs: ``iterable`` of 1-argument ``callable``s returning
            ``bool``
        :param filter_funcs: Iterable of predicate functions that given a task
            determine whether to keep it.

        :return: ``set`` of task UUIDs that match all of the filter functions,
            can be passed to ``Tree.matching_nodes``, or ``None`` if no filter
            functions were specified.
        """
        tasktree = self._nodes
        if filter_funcs is None:
            filter_funcs = []
        filter_funcs = list(filter_funcs)
        matches = dict((i, set()) for i, _ in enumerate(filter_funcs))

        def _merge_one(task, create_missing_tasks):
            key = task[u'task_uuid']
            node = tasktree.get(key)
            if node is None:
                if task[u'task_level'] != [1]:
                    if create_missing_tasks:
                        n = tasktree[key] = _TaskNode(
                            task=missing_start_task(task))
                        n.add_child(_TaskNode(task))
                    else:
                        return task
                else:
                    node = tasktree[key] = _TaskNode(task=task)
            else:
                node.add_child(_TaskNode(task))
            for i, fn in enumerate(filter_funcs):
                if fn(task):
                    matches[i].add(key)
            return None

        def _merge(tasks, create_missing_tasks=False):
            pending = []
            for task in tasks:
                try:
                    result = _merge_one(task, create_missing_tasks)
                    if result is not None:
                        pending.append(result)
                except Exception as e:
                    raise TaskMergeError(task, sys.exc_info())
            return pending

        pending = _merge(tasks)
        if pending:
            pending = _merge(pending, True)
            if pending:
                raise RuntimeError('Some tasks have no start parent', pending)
        if not matches:
            return None
        return set.intersection(*matches.values())


__all__ = ['Tree']<|MERGE_RESOLUTION|>--- conflicted
+++ resolved
@@ -1,8 +1,5 @@
-<<<<<<< HEAD
+import sys
 from warnings import warn
-=======
-import sys
->>>>>>> 9778622a
 
 from six import text_type as unicode
 from six import PY2
